import { ApplicationOnComplete } from '@algorandfoundation/algokit-utils/types/indexer'
import algosdk, { SignedTxnWithAD, UntypedValue } from 'algosdk'
import { Buffer } from 'buffer'
import type { TransactionInBlock } from './types/block'
import { BalanceChange, BalanceChangeRole, BlockMetadata, SubscribedTransaction } from './types/subscription'
import OnApplicationComplete = algosdk.OnApplicationComplete
import Transaction = algosdk.Transaction
import TransactionType = algosdk.TransactionType

export const ALGORAND_ZERO_ADDRESS = 'AAAAAAAAAAAAAAAAAAAAAAAAAAAAAAAAAAAAAAAAAAAAAAAAAAAAY5HFKQ'
export const ALGORAND_ZERO_ADDRESS_BYTES = algosdk.decodeAddress(ALGORAND_ZERO_ADDRESS).publicKey

/**
 * Processes a block and returns all transactions from it, including inner transactions, with key information populated.
 * @param blockResponse An Algorand block
 * @returns An array of processed transactions from the block
 */
export function getBlockTransactions(blockResponse: algosdk.modelsv2.BlockResponse): TransactionInBlock[] {
  const block = blockResponse.block

  let roundOffset = 0
  const getRoundOffset = () => roundOffset++

  return (block.payset ?? []).flatMap((signedTransactionInBlock) => {
    // Assume that Consensus.RequireGenesisHash is true, we always copy the genesis hash from the block to the transaction
    const genesisHash = Buffer.from(blockResponse.block.header.genesisHash)
    const genesisId = signedTransactionInBlock.hasGenesisID ? blockResponse.block.header.genesisID : undefined

    const rootTransactionData = extractTransactionDataFromSignedTxnInBlock(signedTransactionInBlock.signedTxn, genesisHash, genesisId)

    const rootTransaction = {
      signedTxnWithAD: signedTransactionInBlock.signedTxn,
      transactionId: rootTransactionData.transaction.txID(),
      intraRoundOffset: getRoundOffset(),
      roundNumber: block.header.round,
      roundTimestamp: block.header.timestamp,
      genesisId: block.header.genesisID,
      genesisHash: Buffer.from(block.header.genesisHash),
      ...rootTransactionData,
    } satisfies TransactionInBlock

    let parentOffset = 0
    const getParentOffset = () => parentOffset++

    return [
      rootTransaction,
      ...(signedTransactionInBlock.signedTxn.applyData.evalDelta?.innerTxns ?? []).flatMap((innerTransaction) =>
        getBlockInnerTransactions(innerTransaction, block, rootTransaction, rootTransaction, getRoundOffset, getParentOffset, genesisHash),
      ),
    ]
  })
}

function getBlockInnerTransactions(
  signedTxnWithAD: algosdk.SignedTxnWithAD,
  block: algosdk.Block,
  rootTransaction: TransactionInBlock,
  parentTransaction: TransactionInBlock,
  getRoundOffset: () => number,
  getParentOffset: () => number,
  genesisHash?: Buffer,
): TransactionInBlock[] {
  const transactionData = extractTransactionDataFromSignedTxnInBlock(signedTxnWithAD, genesisHash)
  const offset = getParentOffset() + 1
  const transactionId = `${rootTransaction.transactionId}/inner/${offset}`

  const transaction = {
    signedTxnWithAD,
    roundNumber: block.header.round,
    roundTimestamp: block.header.timestamp,
    transactionId,
    genesisHash,
    intraRoundOffset: getRoundOffset(),
    rootTransactionId: rootTransaction.transactionId,
    rootIntraRoundOffset: rootTransaction.intraRoundOffset,
    parentTransactionId: parentTransaction.transactionId,
    ...transactionData,
  } satisfies TransactionInBlock

  return [
    transaction,
    ...(signedTxnWithAD.applyData.evalDelta?.innerTxns ?? []).flatMap((innerInnerTransaction) =>
      getBlockInnerTransactions(innerInnerTransaction, block, rootTransaction, transaction, getRoundOffset, getParentOffset, genesisHash),
    ),
  ]
}

/**
 * Transform a signed transaction with apply data into a `algosdk.Transaction` object and other key transaction data.
 *
 * @param signedTxnWithAD The signed transaction with apply data from a block
 * @returns The `algosdk.Transaction` object along with key secondary information from the block.
 */
function extractTransactionDataFromSignedTxnInBlock(
  signedTxnWithAD: algosdk.SignedTxnWithAD,
  genesisHash?: Buffer,
  genesisId?: string,
): {
  transaction: Transaction
  createdAssetId?: bigint
  createdAppId?: bigint
  assetCloseAmount?: bigint
  closeAmount?: bigint
  logs?: Uint8Array[]
} {
  // Normalise the transaction so that the transaction ID is generated correctly
  const txnMap = signedTxnWithAD.signedTxn.txn.toEncodingData()
  if (genesisHash) {
    txnMap.set('gh', genesisHash)
  }
  if (genesisId) {
    txnMap.set('gen', genesisId)
  }
  const txn = algosdk.Transaction.fromEncodingData(txnMap)

  return {
    transaction: txn,
    createdAssetId: signedTxnWithAD.applyData.configAsset,
    createdAppId: signedTxnWithAD.applyData.applicationID,
    assetCloseAmount: signedTxnWithAD.applyData.assetClosingAmount,
    closeAmount: signedTxnWithAD.applyData.closingAmount,
    logs: signedTxnWithAD.applyData.evalDelta?.logs,
  } satisfies Partial<TransactionInBlock>
}

/**
 * Transforms `algosdk.Transaction` app on-complete enum to the equivalent indexer on-complete enum.
 * @param appOnComplete The `OnApplicationComplete` value
 * @returns The equivalent `ApplicationOnComplete` value
 */
export function algodOnCompleteToIndexerOnComplete(appOnComplete?: OnApplicationComplete): ApplicationOnComplete {
  return appOnComplete === OnApplicationComplete.NoOpOC
    ? ApplicationOnComplete.noop
    : appOnComplete === OnApplicationComplete.OptInOC
      ? ApplicationOnComplete.optin
      : appOnComplete === OnApplicationComplete.CloseOutOC
        ? ApplicationOnComplete.closeout
        : appOnComplete === OnApplicationComplete.ClearStateOC
          ? ApplicationOnComplete.clear
          : appOnComplete === OnApplicationComplete.UpdateApplicationOC
            ? ApplicationOnComplete.update
            : appOnComplete === OnApplicationComplete.DeleteApplicationOC
              ? ApplicationOnComplete.delete
              : ApplicationOnComplete.noop
}

/**
 * Transforms the given TransactionInBlock object into a SubscribedTransaction.
 * @param t The `TransactionInBlock` object to transform
 * @param filterName The filter name
 * @returns The SubscribedTransaction
 */
export function getIndexerTransactionFromAlgodTransaction(t: TransactionInBlock, filterName?: string): SubscribedTransaction {
  const {
    transaction,
    createdAssetId,
    signedTxnWithAD,
    assetCloseAmount,
    closeAmount,
    createdAppId,
    intraRoundOffset,
    transactionId,
    parentTransactionId,
    rootIntraRoundOffset,
    rootTransactionId,
    roundNumber,
    roundTimestamp,
    genesisHash,
    genesisId,
    closeRewards,
    receiverRewards,
    senderRewards,
  } = t

  if (!transaction.type) {
    throw new Error(`Received no transaction type for transaction ${transaction.txID()}`)
  }

  let parentOffset = 1
  const getParentOffset = () => parentOffset++

  const encoder = new TextEncoder()

  try {
    // https://github.com/algorand/indexer/blob/main/api/converter_utils.go#L249

    return new SubscribedTransaction({
      id: transactionId,
      parentTransactionId,
      rootTransactionId,
      rootIntraRoundOffset,
      filtersMatched: filterName ? [filterName] : undefined,
      ...(transaction.type === TransactionType.acfg && transaction.assetConfig
        ? {
            assetConfigTransaction: new algosdk.indexerModels.TransactionAssetConfig({
              assetId: transaction.assetConfig.assetIndex,
              params: createdAssetId
                ? new algosdk.indexerModels.AssetParams({
                    creator: transaction.sender.toString(),
                    decimals: transaction.assetConfig.decimals,
                    total: transaction.assetConfig.total,
                    defaultFrozen: transaction.assetConfig.defaultFrozen,
                    metadataHash: transaction.assetConfig.assetMetadataHash,
                    ...(transaction.assetConfig.unitName
                      ? {
                          name: transaction.assetConfig.unitName,
                          nameB64: encoder.encode(Buffer.from(transaction.assetConfig.unitName).toString('base64')),
                        }
                      : undefined),
                    ...(transaction.assetConfig.assetName
                      ? {
                          name: transaction.assetConfig.assetName,
                          nameB64: encoder.encode(Buffer.from(transaction.assetConfig.assetName).toString('base64')),
                        }
                      : undefined),
                    ...(transaction.assetConfig.assetURL
                      ? {
                          url: transaction.assetConfig.assetURL,
                          urlB64: encoder.encode(Buffer.from(transaction.assetConfig.assetURL).toString('base64')),
                        }
                      : undefined),
                    manager: transaction.assetConfig.manager?.toString(),
                    reserve: transaction.assetConfig.reserve?.toString(),
                    clawback: transaction.assetConfig.clawback?.toString(),
                    freeze: transaction.assetConfig.freeze?.toString(),
                  })
                : // In algosdk, transaction.assetConfig is always defined, even if it's an asset destroy transaction
                  // If any field is truthy, it's an asset update, otherwise, it's an asset destroy
                  transaction.assetConfig.manager ||
                    transaction.assetConfig.reserve ||
                    transaction.assetConfig.clawback ||
                    transaction.assetConfig.freeze ||
                    transaction.assetConfig.unitName ||
                    transaction.assetConfig.assetName ||
                    transaction.assetConfig.assetURL ||
                    transaction.assetConfig.assetMetadataHash
                  ? new algosdk.indexerModels.AssetParams({
                      manager: transaction.assetConfig.manager?.toString(),
                      reserve: transaction.assetConfig.reserve?.toString(),
                      clawback: transaction.assetConfig.clawback?.toString(),
                      freeze: transaction.assetConfig.freeze?.toString(),
                      // These parameters are required in the indexer type so setting to empty values
                      creator: '',
                      decimals: 0,
                      total: 0,
                    })
                  : undefined,
            }),
          }
        : undefined),
      ...(transaction.type === TransactionType.axfer
        ? {
            assetTransferTransaction: new algosdk.indexerModels.TransactionAssetTransfer({
              assetId: transaction.assetTransfer!.assetIndex,
              amount: transaction.assetTransfer!.amount, // The amount can be undefined
              receiver: transaction.assetTransfer!.receiver.toString(),
              sender: transaction.assetTransfer!.assetSender ? transaction.assetTransfer!.assetSender.toString() : undefined,
              closeAmount: assetCloseAmount,
              closeTo: transaction.assetTransfer!.closeRemainderTo ? transaction.assetTransfer!.closeRemainderTo.toString() : undefined,
            }),
          }
        : undefined),
      ...(transaction.type === TransactionType.afrz
        ? {
            assetFreezeTransaction: new algosdk.indexerModels.TransactionAssetFreeze({
              assetId: transaction.assetFreeze!.assetIndex,
              newFreezeStatus: transaction.assetFreeze!.frozen,
              address: transaction.assetFreeze!.freezeAccount.toString(),
            }),
          }
        : undefined),
      ...(transaction.type === TransactionType.appl
        ? {
            applicationTransaction: new algosdk.indexerModels.TransactionApplication({
              applicationId: transaction.applicationCall!.appIndex ?? 0,
              approvalProgram: transaction.applicationCall!.approvalProgram,
              clearStateProgram: transaction.applicationCall!.clearProgram,
              onCompletion: algodOnCompleteToIndexerOnComplete(transaction.applicationCall!.onComplete),
              applicationArgs: transaction.applicationCall!.appArgs.map((a) => a),
              foreignApps: transaction.applicationCall!.foreignApps.map((a) => a),
              foreignAssets: transaction.applicationCall!.foreignAssets.map((a) => a),
              ...(transaction.applicationCall
                ? {
                    globalStateSchema: new algosdk.indexerModels.StateSchema({
                      numByteSlice: transaction.applicationCall.numGlobalByteSlices,
                      numUint: transaction.applicationCall.numGlobalInts,
                    }),
                  }
                : undefined),
              ...(transaction.applicationCall
                ? {
                    localStateSchema: new algosdk.indexerModels.StateSchema({
                      numByteSlice: transaction.applicationCall.numLocalByteSlices,
                      numUint: transaction.applicationCall.numLocalInts,
                    }),
                  }
                : undefined),
              accounts: transaction.applicationCall!.accounts.map((a) => a),
            }),
          }
        : undefined),
      ...(transaction.type === TransactionType.pay
        ? {
            paymentTransaction: new algosdk.indexerModels.TransactionPayment({
              amount: transaction.payment!.amount,
              receiver: transaction.payment!.receiver.toString(),
              closeAmount: closeAmount,
              closeRemainderTo: transaction.payment!.closeRemainderTo?.toString(),
            }),
          }
        : undefined),
      ...(transaction.type === TransactionType.keyreg
        ? {
            keyregTransaction: new algosdk.indexerModels.TransactionKeyreg({
              nonParticipation: transaction.keyreg!.nonParticipation,
              selectionParticipationKey: transaction.keyreg!.selectionKey,
              stateProofKey: transaction.keyreg!.stateProofKey,
              voteFirstValid: transaction.keyreg!.voteFirst,
              voteKeyDilution: transaction.keyreg!.voteKeyDilution,
              voteLastValid: transaction.keyreg!.voteLast,
              voteParticipationKey: transaction.keyreg!.voteKey,
            }),
          }
        : undefined),
      ...(transaction.type === TransactionType.stpf
        ? {
            stateProofTransaction: new algosdk.indexerModels.TransactionStateProof({
              stateProof: new algosdk.indexerModels.StateProofFields({
                partProofs: transaction.stateProof!.stateProof?.partProofs
                  ? algodMerkleArrayProofToIndexerMerkleArrayProof(transaction.stateProof!.stateProof.partProofs)
                  : undefined,
                positionsToReveal: transaction.stateProof!.stateProof?.positionsToReveal,
                saltVersion: transaction.stateProof!.stateProof?.merkleSignatureSaltVersion,
                sigCommit: transaction.stateProof!.stateProof?.sigCommit,
                sigProofs: transaction.stateProof!.stateProof?.sigProofs
                  ? algodMerkleArrayProofToIndexerMerkleArrayProof(transaction.stateProof!.stateProof.sigProofs)
                  : undefined,
                signedWeight: transaction.stateProof!.stateProof?.signedWeight,
                reveals: transaction.stateProof!.stateProof?.reveals
                  ? Array.from(transaction.stateProof!.stateProof?.reveals.entries()).map(([position, reveal]) => {
                      return new algosdk.indexerModels.StateProofReveal({
                        sigSlot: new algosdk.indexerModels.StateProofSigSlot({
                          lowerSigWeight: reveal.sigslot.l,
                          signature: new algosdk.indexerModels.StateProofSignature({
                            merkleArrayIndex: reveal.sigslot.sig.vectorCommitmentIndex,
                            falconSignature: Buffer.from(reveal.sigslot.sig.signature),
                            proof: algodMerkleArrayProofToIndexerMerkleArrayProof(reveal.sigslot.sig.proof),
                            verifyingKey: reveal.sigslot.sig.verifyingKey.publicKey,
                          }),
                        }),
                        position: position,
                        participant: new algosdk.indexerModels.StateProofParticipant({
                          weight: reveal.participant.weight,
                          verifier: new algosdk.indexerModels.StateProofVerifier({
                            keyLifetime: reveal.participant.pk.keyLifetime,
                            commitment: reveal.participant.pk.commitment,
                          }),
                        }),
                      })
                    })
                  : undefined,
              }),
              message: new algosdk.indexerModels.IndexerStateProofMessage({
                blockHeadersCommitment: Buffer.from(transaction.stateProof!.message!.blockHeadersCommitment),
                firstAttestedRound: transaction.stateProof!.message!.firstAttestedRound,
                latestAttestedRound: transaction.stateProof!.message!.lastAttestedRound,
                lnProvenWeight: transaction.stateProof!.message!.lnProvenWeight,
                votersCommitment: Buffer.from(transaction.stateProof!.message!.votersCommitment),
              }),
              stateProofType: Number(transaction.stateProof!.stateProofType ?? 0),
            }),
          }
        : undefined),
<<<<<<< HEAD
      firstValid: transaction.firstValid,
      lastValid: transaction.lastValid,
      txType: transaction.type,
=======
      ...(transaction.type === TransactionType.hb && transaction.heartbeatFields
        ? {
            'heartbeat-transaction': {
              'hb-address':
                typeof transaction.heartbeatFields.a === 'string'
                  ? transaction.heartbeatFields.a
                  : algosdk.encodeAddress(transaction.heartbeatFields.a.publicKey),
              'hb-key-dilution': transaction.heartbeatFields.kd,
              'hb-proof': {
                'hb-pk':
                  transaction.heartbeatFields.prf.p && transaction.heartbeatFields.prf.p.length
                    ? Buffer.from(transaction.heartbeatFields.prf.p).toString('base64')
                    : undefined,
                'hb-pk1sig':
                  transaction.heartbeatFields.prf.p1s && transaction.heartbeatFields.prf.p1s.length
                    ? Buffer.from(transaction.heartbeatFields.prf.p1s).toString('base64')
                    : undefined,
                'hb-pk2':
                  transaction.heartbeatFields.prf.p2 && transaction.heartbeatFields.prf.p2.length
                    ? Buffer.from(transaction.heartbeatFields.prf.p2).toString('base64')
                    : undefined,
                'hb-pk2sig':
                  transaction.heartbeatFields.prf.p2s && transaction.heartbeatFields.prf.p2s.length
                    ? Buffer.from(transaction.heartbeatFields.prf.p2s).toString('base64')
                    : undefined,
                'hb-sig':
                  transaction.heartbeatFields.prf.s && transaction.heartbeatFields.prf.s.length
                    ? Buffer.from(transaction.heartbeatFields.prf.s).toString('base64')
                    : undefined,
              },
              'hb-seed': Buffer.from(transaction.heartbeatFields.sd).toString('base64'),
              'hb-vote-id': Buffer.from(transaction.heartbeatFields.vid).toString('base64'),
            },
          }
        : undefined),
      'first-valid': transaction.firstRound,
      'last-valid': transaction.lastRound,
      'tx-type': transaction.type,
>>>>>>> d731fec3
      fee: transaction.fee ?? 0,
      sender: transaction.sender.toString(),
      confirmedRound: roundNumber,
      roundTime: Number(roundTimestamp),
      intraRoundOffset: intraRoundOffset,
      createdAssetIndex: createdAssetId,
      genesisHash: transaction.genesisHash,
      genesisId: transaction.genesisID,
      group: transaction.group,
      note: transaction.note,
      lease: transaction.lease,
      rekeyTo: transaction.rekeyTo,
      closingAmount: closeAmount,
      createdApplicationIndex: createdAppId,
      authAddr: signedTxnWithAD.signedTxn.sgnr,
      innerTxns: signedTxnWithAD.applyData.evalDelta?.innerTxns.map((innerTxn) => {
        const offset = getParentOffset()
        const childIntraRoundOffset = intraRoundOffset + offset
        const innerTransactionId = `${rootTransactionId}/inner/${childIntraRoundOffset - (rootIntraRoundOffset ?? intraRoundOffset)}`

        return getIndexerTransactionFromAlgodTransaction({
          signedTxnWithAD: innerTxn,
          intraRoundOffset: childIntraRoundOffset,
          ...extractTransactionDataFromSignedTxnInBlock(innerTxn, genesisHash, genesisId),
          transactionId: innerTransactionId,
          parentTransactionId: transactionId,
          rootTransactionId,
          rootIntraRoundOffset,
          roundNumber,
          roundTimestamp,
          genesisHash,
          genesisId,
        })
      }),
      ...(signedTxnWithAD.signedTxn.sig || signedTxnWithAD.signedTxn.lsig || signedTxnWithAD.signedTxn.msig
        ? {
            signature: new algosdk.indexerModels.TransactionSignature({
              sig: signedTxnWithAD.signedTxn.sig ? Buffer.from(signedTxnWithAD.signedTxn.sig).toString('base64') : undefined,
              logicsig: signedTxnWithAD.signedTxn.lsig
                ? new algosdk.indexerModels.TransactionSignatureLogicsig({
                    logic: Buffer.from(signedTxnWithAD.signedTxn.lsig.logic).toString('base64'),
                    args: signedTxnWithAD.signedTxn.lsig.args,
                    signature: signedTxnWithAD.signedTxn.lsig.sig
                      ? Buffer.from(signedTxnWithAD.signedTxn.lsig.sig).toString('base64')
                      : undefined,
                    multisigSignature: signedTxnWithAD.signedTxn.lsig.msig
                      ? new algosdk.indexerModels.TransactionSignatureMultisig({
                          version: signedTxnWithAD.signedTxn.lsig.msig.v,
                          threshold: signedTxnWithAD.signedTxn.lsig.msig.thr,
                          subsignature: signedTxnWithAD.signedTxn.lsig.msig.subsig.map(
                            (s) =>
                              new algosdk.indexerModels.TransactionSignatureMultisigSubsignature({
                                publicKey: Buffer.from(s.pk).toString('base64'),
                                signature: s.s ? Buffer.from(s.s).toString('base64') : undefined,
                              }),
                          ),
                        })
                      : undefined,
                  })
                : undefined,
              multisig: signedTxnWithAD.signedTxn.msig
                ? new algosdk.indexerModels.TransactionSignatureMultisig({
                    version: signedTxnWithAD.signedTxn.msig.v,
                    threshold: signedTxnWithAD.signedTxn.msig.thr,
                    subsignature: signedTxnWithAD.signedTxn.msig.subsig.map(
                      (s) =>
                        new algosdk.indexerModels.TransactionSignatureMultisigSubsignature({
                          publicKey: Buffer.from(s.pk).toString('base64'),
                          signature: s.s ? Buffer.from(s.s).toString('base64') : undefined,
                        }),
                    ),
                  })
                : undefined,
            }),
          }
        : undefined),
      logs: signedTxnWithAD.applyData.evalDelta?.logs,
      closeRewards: closeRewards,
      receiverRewards: receiverRewards,
      senderRewards: senderRewards,
      globalStateDelta: signedTxnWithAD.applyData.evalDelta?.globalDelta
        ? Array.from(signedTxnWithAD.applyData.evalDelta?.globalDelta.entries()).map(
            ([key, value]) =>
              new algosdk.indexerModels.EvalDeltaKeyValue({
                key: Buffer.from(key).toString('base64'),
                value: new algosdk.indexerModels.EvalDelta({
                  action: value.action,
                  bytes: value.bytes ? Buffer.from(value.bytes).toString('base64') : undefined,
                  uint: value.uint,
                }),
              }),
          )
        : undefined,
      localStateDelta: signedTxnWithAD.applyData.evalDelta?.localDeltas
        ? Array.from(signedTxnWithAD.applyData.evalDelta?.localDeltas.entries()).map(([addressIndex, delta]) => {
            const addresses = [transaction.sender.toString(), ...(transaction.applicationCall?.accounts?.map((a) => a.toString()) || [])]
            return new algosdk.indexerModels.AccountStateDelta({
              address: addresses[Number(addressIndex)],
              delta: Array.from(delta.entries()).map(
                ([key, value]) =>
                  new algosdk.indexerModels.EvalDeltaKeyValue({
                    key: Buffer.from(key).toString('base64'),
                    value: new algosdk.indexerModels.EvalDelta({
                      action: value.action,
                      bytes: value.bytes ? Buffer.from(value.bytes).toString('base64') : undefined,
                      uint: value.uint,
                    }),
                  }),
              ),
            })
          })
        : undefined,
    })
    // eslint-disable-next-line @typescript-eslint/no-explicit-any
  } catch (e: any) {
    // eslint-disable-next-line no-console
    console.error(`Failed to transform transaction ${transactionId} from block ${roundNumber}`)
    throw e
  }
}

function algodMerkleArrayProofToIndexerMerkleArrayProof(proof: algosdk.MerkleArrayProof): algosdk.indexerModels.MerkleArrayProof {
  return new algosdk.indexerModels.MerkleArrayProof({
    hashFactory: proof.hashFactory
      ? new algosdk.indexerModels.HashFactory({
          hashType: proof.hashFactory.hashType,
        })
      : undefined,
    path: proof.path,
    treeDepth: proof.treeDepth,
  })
}

function getHashFromBlockCert(cert: UntypedValue | undefined): string | undefined {
  if (!cert) {
    return undefined
  }
  if (!(cert.data instanceof Map)) {
    return undefined
  }
  const prop = cert.data.get('prop')
  if (!(prop instanceof Map)) {
    return undefined
  }

  const dig = prop.get('dig')
  if (!(dig instanceof Uint8Array)) {
    return undefined
  }

  return Buffer.from(dig).toString('base64')
}

/**
 * Extract key metadata from a block.
 * @param blockResponse The block response from algod
 * @returns The block metadata
 */
export function blockDataToBlockMetadata(blockResponse: algosdk.modelsv2.BlockResponse): BlockMetadata {
  const { block, cert } = blockResponse
  return {
    round: block.header.round,
    hash: getHashFromBlockCert(cert),
    timestamp: block.header.timestamp,
    genesisId: block.header.genesisID,
    genesisHash: Buffer.from(block.header.genesisHash).toString('base64'),
    previousBlockHash: block.header.branch ? Buffer.from(block.header.branch).toString('base64') : undefined,
    seed: Buffer.from(block.header.seed).toString('base64'),
    parentTransactionCount: block.payset?.length ?? 0,
    fullTransactionCount: countAllTransactions(block.payset.map((s) => s.signedTxn) ?? []),
    rewards: {
      feeSink: block.header.rewardState.feeSink.toString(),
      rewardsPool: block.header.rewardState.rewardsPool.toString(),
      rewardsLevel: block.header.rewardState.rewardsLevel,
      rewardsResidue: block.header.rewardState.rewardsResidue,
      rewardsRate: block.header.rewardState.rewardsRate ?? 0n,
      rewardsCalculationRound: block.header.rewardState.rewardsRecalculationRound,
    },
    upgradeState: {
      currentProtocol: block.header.upgradeState.currentProtocol,
      nextProtocol: block.header.upgradeState.nextProtocol,
      nextProtocolApprovals: block.header.upgradeState.nextProtocolApprovals,
      nextProtocolSwitchOn: block.header.upgradeState.nextProtocolSwitchOn,
      nextProtocolVoteBefore: block.header.upgradeState.nextProtocolVoteBefore,
    },
    txnCounter: block.header.txnCounter ?? 0n,
    transactionsRoot: Buffer.from(block.header.txnCommitments.nativeSha512_256Commitment).toString('base64'),
    transactionsRootSha256: Buffer.from(block.header.txnCommitments.sha256Commitment).toString('base64'),
    proposer: block.header.proposer?.toString(),
    ...(block.header.upgradeVote
      ? {
          upgradeVote: {
            upgradeApprove: block.header.upgradeVote.upgradeApprove,
            upgradeDelay: block.header.upgradeVote.upgradeDelay,
            upgradePropose: block.header.upgradeVote.upgradePropose,
          },
        }
      : undefined),
    ...(block.header.participationUpdates
      ? {
          participationUpdates: {
            absentParticipationAccounts: block.header.participationUpdates.absentParticipationAccounts.map((addr) => addr.toString()),
            expiredParticipationAccounts: block.header.participationUpdates.expiredParticipationAccounts.map((addr) => addr.toString()),
          },
        }
      : undefined),
    stateProofTracking: block.header.stateproofTracking
      ? Array.from(block.header.stateproofTracking.entries()).map(([key, value]) => ({
          nextRound: value.stateProofNextRound,
          onlineTotalWeight: value.stateProofOnlineTotalWeight ?? 0n,
          type: Number(key),
          votersCommitment: Buffer.from(value.stateProofVotersCommitment).toString('base64'),
        }))
      : undefined,
  }
}

function countAllTransactions(txns: SignedTxnWithAD[]): number {
  return txns.reduce((sum, txn) => sum + 1 + countAllTransactions(txn.applyData.evalDelta?.innerTxns ?? []), 0)
}

/**
 * Extracts balance changes from a signed transaction with apply data.
 * @param signedTxnWithAD The signed transaction with apply data
 * @returns The balance changes
 */
export function extractBalanceChangesFromBlockTransaction(signedTxnWithAD: SignedTxnWithAD): BalanceChange[] {
  const balanceChanges: BalanceChange[] = []
  const transaction = signedTxnWithAD.signedTxn.txn

  if ((signedTxnWithAD.signedTxn.txn.fee ?? 0) > 0) {
    balanceChanges.push({
      address: transaction.sender.toString(),
      amount: -1n * (transaction.fee ?? 0n),
      roles: [BalanceChangeRole.Sender],
      assetId: 0n,
    })
  }

  if (transaction.type === TransactionType.pay) {
    balanceChanges.push(
      {
        address: transaction.sender.toString(),
        amount: -1n * (transaction.payment?.amount ?? 0n),
        roles: [BalanceChangeRole.Sender],
        assetId: 0n,
      },
      ...(transaction.payment?.receiver
        ? [
            {
              address: transaction.payment.receiver.toString(),
              amount: transaction.payment.amount,
              roles: [BalanceChangeRole.Receiver],
              assetId: 0n,
            },
          ]
        : []),
      ...(transaction.payment?.closeRemainderTo
        ? [
            {
              address: transaction.payment.closeRemainderTo.toString(),
              amount: signedTxnWithAD.applyData.closingAmount ?? 0n,
              roles: [BalanceChangeRole.CloseTo],
              assetId: 0n,
            },
            {
              address: transaction.sender.toString(),
              amount: -1n * (signedTxnWithAD.applyData.closingAmount ?? 0n),
              roles: [BalanceChangeRole.Sender],
              assetId: 0n,
            },
          ]
        : []),
    )
  }

  if (transaction.type === TransactionType.axfer && transaction.assetTransfer) {
    balanceChanges.push(
      {
        address: transaction.sender.toString(),
        assetId: transaction.assetTransfer!.assetIndex,
        amount: -1n * (transaction.assetTransfer!.amount ?? 0n),
        roles: [BalanceChangeRole.Sender],
      },
      ...(transaction.assetTransfer!.receiver
        ? [
            {
              address: transaction.assetTransfer!.receiver.toString(),
              assetId: transaction.assetTransfer!.assetIndex,
              amount: transaction.assetTransfer!.amount,
              roles: [BalanceChangeRole.Receiver],
            },
          ]
        : []),
      ...(transaction.assetTransfer!.closeRemainderTo
        ? [
            {
              address: transaction.assetTransfer!.closeRemainderTo.toString(),
              assetId: transaction.assetTransfer!.assetIndex,
              amount: signedTxnWithAD.applyData.assetClosingAmount ?? 0n,
              roles: [BalanceChangeRole.CloseTo],
            },
            {
              address: transaction.sender.toString(),
              assetId: transaction.assetTransfer!.assetIndex,
              amount: -1n * (signedTxnWithAD.applyData.assetClosingAmount ?? 0n),
              roles: [BalanceChangeRole.Sender],
            },
          ]
        : []),
    )
  }

  if (transaction.type === TransactionType.acfg) {
    if (!transaction.assetConfig?.assetIndex && signedTxnWithAD.applyData.configAsset) {
      // Handle balance changes related to the creation of an asset.
      balanceChanges.push({
        address: transaction.sender.toString(),
        assetId: signedTxnWithAD.applyData.configAsset,
        amount: transaction.assetConfig?.total ?? 0n,
        roles: [BalanceChangeRole.AssetCreator],
      })
    } else if (transaction.assetConfig?.assetIndex && !signedTxnWithAD.applyData.configAsset) {
      // Handle balance changes related to the destruction of an asset.
      balanceChanges.push({
        address: transaction.sender.toString(),
        assetId: transaction.assetConfig?.assetIndex,
        amount: 0n,
        roles: [BalanceChangeRole.AssetDestroyer],
      })
    }
  }

  return balanceChanges.reduce((changes, change) => {
    const existing = changes.find((c) => c.address === change.address && c.assetId === change.assetId)
    if (existing) {
      existing.amount += change.amount
      if (!existing.roles.includes(change.roles[0])) {
        existing.roles.push(...change.roles)
      }
    } else {
      changes.push(change)
    }
    return changes
  }, [] as BalanceChange[])
}

/**
 * Extracts balance changes from an indexer transaction result object.
 * @param transaction The transaction to extract balance changes from
 * @returns The set of balance changes
 */
export function extractBalanceChangesFromIndexerTransaction(transaction: SubscribedTransaction): BalanceChange[] {
  const balanceChanges: BalanceChange[] = []

  if (transaction.fee > 0) {
    balanceChanges.push({
      address: transaction.sender,
      amount: -1n * transaction.fee,
      roles: [BalanceChangeRole.Sender],
      assetId: 0n,
    })
  }

  if (transaction.txType === TransactionType.pay && transaction.paymentTransaction) {
    const pay = transaction.paymentTransaction
    balanceChanges.push(
      {
        address: transaction.sender,
        amount: -1n * pay.amount,
        roles: [BalanceChangeRole.Sender],
        assetId: 0n,
      },
      {
        address: pay.receiver,
        amount: pay.amount,
        roles: [BalanceChangeRole.Receiver],
        assetId: 0n,
      },
      ...(pay.closeAmount
        ? [
            {
              address: pay.closeRemainderTo!,
              amount: pay.closeAmount,
              roles: [BalanceChangeRole.CloseTo],
              assetId: 0n,
            },
            {
              address: transaction.sender,
              amount: -1n * pay.closeAmount,
              roles: [BalanceChangeRole.Sender],
              assetId: 0n,
            },
          ]
        : []),
    )
  }

  if (transaction.txType === TransactionType.axfer && transaction.assetTransferTransaction) {
    const axfer = transaction.assetTransferTransaction
    balanceChanges.push(
      {
        address: axfer.sender ?? transaction.sender,
        assetId: axfer.assetId,
        amount: -1n * axfer.amount,
        roles: [BalanceChangeRole.Sender],
      },
      {
        address: axfer.receiver,
        assetId: axfer.assetId,
        amount: axfer.amount,
        roles: [BalanceChangeRole.Receiver],
      },
      ...(axfer.closeAmount && axfer.closeTo
        ? [
            {
              address: axfer.closeTo,
              assetId: axfer.assetId,
              amount: axfer.closeAmount,
              roles: [BalanceChangeRole.CloseTo],
            },
            {
              address: axfer.sender ?? transaction.sender,
              assetId: axfer.assetId,
              amount: -1n * axfer.closeAmount,
              roles: [BalanceChangeRole.Sender],
            },
          ]
        : []),
    )
  }

  if (transaction.txType === TransactionType.acfg && transaction.assetConfigTransaction) {
    const acfg = transaction.assetConfigTransaction
    if (!transaction.assetConfigTransaction.assetId && transaction.createdAssetIndex) {
      // Handle balance changes related to the creation of an asset.
      balanceChanges.push({
        address: transaction.sender,
        assetId: transaction.createdAssetIndex,
        amount: acfg.params?.total ?? 0n,
        roles: [BalanceChangeRole.AssetCreator],
      })
    } else if (acfg.assetId && !acfg['params']) {
      // Handle balance changes related to the destruction of an asset.
      balanceChanges.push({
        address: transaction.sender,
        assetId: acfg.assetId,
        amount: 0n,
        roles: [BalanceChangeRole.AssetDestroyer],
      })
    }
  }

  return balanceChanges.reduce((changes, change) => {
    const existing = changes.find((c) => c.address === change.address && c.assetId === change.assetId)
    if (existing) {
      existing.amount += change.amount
      if (!existing.roles.includes(change.roles[0])) {
        existing.roles.push(...change.roles)
      }
    } else {
      changes.push(change)
    }
    return changes
  }, [] as BalanceChange[])
}

export function getTransactionType(type: string): TransactionType {
  switch (type) {
    case 'pay':
      return TransactionType.pay
    case 'keyreg':
      return TransactionType.keyreg
    case 'acfg':
      return TransactionType.acfg
    case 'axfer':
      return TransactionType.axfer
    case 'afrz':
      return TransactionType.afrz
    case 'appl':
      return TransactionType.appl
    case 'stpf':
      return TransactionType.stpf
    default:
      throw new Error(`Unknown transaction type: ${type}`)
  }
}<|MERGE_RESOLUTION|>--- conflicted
+++ resolved
@@ -371,50 +371,26 @@
             }),
           }
         : undefined),
-<<<<<<< HEAD
+      ...(transaction.type === TransactionType.hb && transaction.heartbeat
+        ? {
+            heartbeatTransaction: new algosdk.indexerModels.TransactionHeartbeat({
+              hbAddress: transaction.heartbeat.address.toString(),
+              hbKeyDilution: transaction.heartbeat.keyDilution,
+              hbProof: new algosdk.indexerModels.HbProofFields({
+                hbPk: transaction.heartbeat.proof.pk,
+                hbPk1sig: transaction.heartbeat.proof.pk1Sig,
+                hbPk2: transaction.heartbeat.proof.pk2,
+                hbPk2sig: transaction.heartbeat.proof.pk2Sig,
+                hbSig: transaction.heartbeat.proof.sig,
+              }),
+              hbSeed: transaction.heartbeat.seed,
+              hbVoteId: transaction.heartbeat.voteID,
+            }),
+          }
+        : undefined),
       firstValid: transaction.firstValid,
       lastValid: transaction.lastValid,
       txType: transaction.type,
-=======
-      ...(transaction.type === TransactionType.hb && transaction.heartbeatFields
-        ? {
-            'heartbeat-transaction': {
-              'hb-address':
-                typeof transaction.heartbeatFields.a === 'string'
-                  ? transaction.heartbeatFields.a
-                  : algosdk.encodeAddress(transaction.heartbeatFields.a.publicKey),
-              'hb-key-dilution': transaction.heartbeatFields.kd,
-              'hb-proof': {
-                'hb-pk':
-                  transaction.heartbeatFields.prf.p && transaction.heartbeatFields.prf.p.length
-                    ? Buffer.from(transaction.heartbeatFields.prf.p).toString('base64')
-                    : undefined,
-                'hb-pk1sig':
-                  transaction.heartbeatFields.prf.p1s && transaction.heartbeatFields.prf.p1s.length
-                    ? Buffer.from(transaction.heartbeatFields.prf.p1s).toString('base64')
-                    : undefined,
-                'hb-pk2':
-                  transaction.heartbeatFields.prf.p2 && transaction.heartbeatFields.prf.p2.length
-                    ? Buffer.from(transaction.heartbeatFields.prf.p2).toString('base64')
-                    : undefined,
-                'hb-pk2sig':
-                  transaction.heartbeatFields.prf.p2s && transaction.heartbeatFields.prf.p2s.length
-                    ? Buffer.from(transaction.heartbeatFields.prf.p2s).toString('base64')
-                    : undefined,
-                'hb-sig':
-                  transaction.heartbeatFields.prf.s && transaction.heartbeatFields.prf.s.length
-                    ? Buffer.from(transaction.heartbeatFields.prf.s).toString('base64')
-                    : undefined,
-              },
-              'hb-seed': Buffer.from(transaction.heartbeatFields.sd).toString('base64'),
-              'hb-vote-id': Buffer.from(transaction.heartbeatFields.vid).toString('base64'),
-            },
-          }
-        : undefined),
-      'first-valid': transaction.firstRound,
-      'last-valid': transaction.lastRound,
-      'tx-type': transaction.type,
->>>>>>> d731fec3
       fee: transaction.fee ?? 0,
       sender: transaction.sender.toString(),
       confirmedRound: roundNumber,
@@ -898,6 +874,8 @@
       return TransactionType.appl
     case 'stpf':
       return TransactionType.stpf
+    case 'hb':
+      return TransactionType.hb
     default:
       throw new Error(`Unknown transaction type: ${type}`)
   }
