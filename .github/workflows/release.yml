name: Publish

on:
  push:
    branches:
      - main
      - release
  workflow_dispatch:

concurrency: release

jobs:
  ci:
    name: Continuous Integration
    uses: makerxstudio/shared-config/.github/workflows/node-ci.yml@main
    with:
      node-version: 20.x
      run-commit-lint: true
      pre-test-script: |
        pipx install algokit
        algokit localnet start
        npx --yes wait-on tcp:4001 -t 30000
      audit-script: |
        npm run audit

  build:
    name: Build
    uses: makerxstudio/shared-config/.github/workflows/node-build-zip.yml@main
    needs:
      - ci
    with:
      node-version: 20.x
      build-path: dist
      artifact-name: package

  release:
    name: Release
    needs: build
    runs-on: ubuntu-latest
    steps:
<<<<<<< HEAD

=======
>>>>>>> b7ed9ad4
      # Step to generate the bot token for semantic release
      - name: Generate bot token
        uses: actions/create-github-app-token@v1
        id: app_token
        with:
          app_id: ${{ secrets.BOT_ID}}
          private_key: ${{ secrets.BOT_SK }}

      - uses: actions/checkout@v4
        with:
          fetch-depth: 0
          token: ${{ steps.app_token.outputs.token }}

      # Set git user to the GitHub App
      - name: Set Git user as GitHub actions
        run: git config --global user.email "179917785+engineering-ci[bot]@users.noreply.github.com" && git config --global user.name "engineering-ci[bot]"

      # semantic-release needs node 20
      - name: Use Node.js 20.x
        uses: actions/setup-node@v3
        with:
          node-version: 20.x

      - name: Download built package
        uses: actions/download-artifact@v4
        with:
          name: package
          path: artifacts

      - name: Unzip package
        shell: bash
        run: |
          mkdir -p dist
          unzip -q "artifacts/package.zip" -d dist

      - name: Install dependencies to get semantic release components and plugins
        run: npm ci --ignore-scripts

      - name: 'Semantic release'
        run: npx semantic-release
        env:
          # Use the GitHub App token for authentication
          GITHUB_TOKEN: ${{ steps.app_token.outputs.token }}
<<<<<<< HEAD
          NPM_TOKEN: ${{ secrets.NPM_TOKEN }}
=======
          NPM_TOKEN: ${{ secrets.NPM_TOKEN }}

  generate-publish-docs:
    name: Publish docs
    needs: release
    if: github.ref_name == 'release'
    uses: ./.github/workflows/gh-pages.yml
    secrets:
      BOT_SK: ${{ secrets.BOT_SK }}
>>>>>>> b7ed9ad4
<|MERGE_RESOLUTION|>--- conflicted
+++ resolved
@@ -38,10 +38,6 @@
     needs: build
     runs-on: ubuntu-latest
     steps:
-<<<<<<< HEAD
-
-=======
->>>>>>> b7ed9ad4
       # Step to generate the bot token for semantic release
       - name: Generate bot token
         uses: actions/create-github-app-token@v1
@@ -85,9 +81,6 @@
         env:
           # Use the GitHub App token for authentication
           GITHUB_TOKEN: ${{ steps.app_token.outputs.token }}
-<<<<<<< HEAD
-          NPM_TOKEN: ${{ secrets.NPM_TOKEN }}
-=======
           NPM_TOKEN: ${{ secrets.NPM_TOKEN }}
 
   generate-publish-docs:
@@ -96,5 +89,4 @@
     if: github.ref_name == 'release'
     uses: ./.github/workflows/gh-pages.yml
     secrets:
-      BOT_SK: ${{ secrets.BOT_SK }}
->>>>>>> b7ed9ad4
+      BOT_SK: ${{ secrets.BOT_SK }}